---
title: "start"
description: >
  Starts a local Kubernetes cluster
---


## minikube start

Starts a local Kubernetes cluster

### Synopsis

Starts a local Kubernetes cluster

```shell
minikube start [flags]
```

### Options

```
      --addons minikube addons list       Enable addons. see minikube addons list for a list of valid addon names.
      --apiserver-ips ipSlice             A set of apiserver IP Addresses which are used in the generated certificate for kubernetes.  This can be used if you want to make the apiserver available from outside the machine (default [])
      --apiserver-name string             The authoritative apiserver hostname for apiserver certificates and connectivity. This can be used if you want to make the apiserver available from outside the machine (default "minikubeCA")
      --apiserver-names strings           A set of apiserver names which are used in the generated certificate for kubernetes.  This can be used if you want to make the apiserver available from outside the machine
      --apiserver-port int                The apiserver listening port (default 8443)
      --auto-update-drivers               If set, automatically updates drivers to the latest version. Defaults to true. (default true)
<<<<<<< HEAD
      --base-image string                 The base image to use for docker/podman drivers. Intended for local development. (default "gcr.io/k8s-minikube/docker-test@sha256:")
=======
      --base-image string                 The base image to use for docker/podman drivers. Intended for local development. (default "gcr.io/k8s-minikube/kicbase:v0.0.17@sha256:1cd2e039ec9d418e6380b2fa0280503a72e5b282adea674ee67882f59f4f546e")
>>>>>>> 51ec098b
      --cache-images                      If true, cache docker images for the current bootstrapper and load them into the machine. Always false with --driver=none. (default true)
      --cni string                        CNI plug-in to use. Valid options: auto, bridge, calico, cilium, flannel, kindnet, or path to a CNI manifest (default: auto)
      --container-runtime string          The container runtime to be used (docker, cri-o, containerd). (default "docker")
      --cpus int                          Number of CPUs allocated to Kubernetes. (default 2)
      --cri-socket string                 The cri socket path to be used.
      --delete-on-failure                 If set, delete the current cluster if start fails and try again. Defaults to false.
      --disable-driver-mounts             Disables the filesystem mounts provided by the hypervisors
      --disk-size string                  Disk size allocated to the minikube VM (format: <number>[<unit>], where unit = b, k, m or g). (default "20000mb")
      --dns-domain string                 The cluster dns domain name used in the Kubernetes cluster (default "cluster.local")
      --dns-proxy                         Enable proxy for NAT DNS requests (virtualbox driver only)
      --docker-env stringArray            Environment variables to pass to the Docker daemon. (format: key=value)
      --docker-opt stringArray            Specify arbitrary flags to pass to the Docker daemon. (format: key=value)
      --download-only                     If true, only download and cache files for later use - don't install or start anything.
      --driver string                     Used to specify the driver to run Kubernetes in. The list of available drivers depends on operating system.
      --dry-run                           dry-run mode. Validates configuration, but does not mutate system state
      --embed-certs                       if true, will embed the certs in kubeconfig.
      --enable-default-cni                DEPRECATED: Replaced by --cni=bridge
      --extra-config ExtraOption          A set of key=value pairs that describe configuration that may be passed to different components.
                                          		The key should be '.' separated, and the first part before the dot is the component to apply the configuration to.
                                          		Valid components are: kubelet, kubeadm, apiserver, controller-manager, etcd, proxy, scheduler
                                          		Valid kubeadm parameters: ignore-preflight-errors, dry-run, kubeconfig, kubeconfig-dir, node-name, cri-socket, experimental-upload-certs, certificate-key, rootfs, skip-phases, pod-network-cidr
      --feature-gates string              A set of key=value pairs that describe feature gates for alpha/experimental features.
      --force                             Force minikube to perform possibly dangerous operations
      --force-systemd                     If set, force the container runtime to use sytemd as cgroup manager. Defaults to false.
      --host-dns-resolver                 Enable host resolver for NAT DNS requests (virtualbox driver only) (default true)
      --host-only-cidr string             The CIDR to be used for the minikube VM (virtualbox driver only) (default "192.168.99.1/24")
      --host-only-nic-type string         NIC Type used for host only network. One of Am79C970A, Am79C973, 82540EM, 82543GC, 82545EM, or virtio (virtualbox driver only) (default "virtio")
      --hyperkit-vpnkit-sock string       Location of the VPNKit socket used for networking. If empty, disables Hyperkit VPNKitSock, if 'auto' uses Docker for Mac VPNKit connection, otherwise uses the specified VSock (hyperkit driver only)
      --hyperkit-vsock-ports strings      List of guest VSock ports that should be exposed as sockets on the host (hyperkit driver only)
      --hyperv-external-adapter string    External Adapter on which external switch will be created if no external switch is found. (hyperv driver only)
      --hyperv-use-external-switch        Whether to use external switch over Default Switch if virtual switch not explicitly specified. (hyperv driver only)
      --hyperv-virtual-switch string      The hyperv virtual switch name. Defaults to first found. (hyperv driver only)
      --image-mirror-country string       Country code of the image mirror to be used. Leave empty to use the global one. For Chinese mainland users, set it to cn.
      --image-repository string           Alternative image repository to pull docker images from. This can be used when you have limited access to gcr.io. Set it to "auto" to let minikube decide one for you. For Chinese mainland users, you may use local gcr.io mirrors such as registry.cn-hangzhou.aliyuncs.com/google_containers
      --insecure-registry strings         Insecure Docker registries to pass to the Docker daemon.  The default service CIDR range will automatically be added.
      --install-addons                    If set, install addons. Defaults to true. (default true)
      --interactive                       Allow user prompts for more information (default true)
      --iso-url strings                   Locations to fetch the minikube ISO from. (default [https://storage.googleapis.com/minikube/iso/minikube-v1.17.0.iso,https://github.com/kubernetes/minikube/releases/download/v1.17.0/minikube-v1.17.0.iso,https://kubernetes.oss-cn-hangzhou.aliyuncs.com/minikube/iso/minikube-v1.17.0.iso])
      --keep-context                      This will keep the existing kubectl context and will create a minikube context.
      --kubernetes-version string         The Kubernetes version that the minikube VM will use (ex: v1.2.3, 'stable' for v1.20.2, 'latest' for v1.20.3-rc.0). Defaults to 'stable'.
      --kvm-gpu                           Enable experimental NVIDIA GPU support in minikube
      --kvm-hidden                        Hide the hypervisor signature from the guest in minikube (kvm2 driver only)
      --kvm-network string                The KVM network name. (kvm2 driver only) (default "default")
      --kvm-qemu-uri string               The KVM QEMU connection URI. (kvm2 driver only) (default "qemu:///system")
      --memory string                     Amount of RAM to allocate to Kubernetes (format: <number>[<unit>], where unit = b, k, m or g).
      --mount                             This will start the mount daemon and automatically mount files into minikube.
      --mount-string string               The argument to pass the minikube mount command on start.
      --namespace string                  The named space to activate after start (default "default")
      --nat-nic-type string               NIC Type used for nat network. One of Am79C970A, Am79C973, 82540EM, 82543GC, 82545EM, or virtio (virtualbox driver only) (default "virtio")
      --native-ssh                        Use native Golang SSH client (default true). Set to 'false' to use the command line 'ssh' command when accessing the docker machine. Useful for the machine drivers when they will not start with 'Waiting for SSH'. (default true)
      --network string                    network to run minikube with. Only available with the docker/podman drivers. If left empty, minikube will create a new network.
      --network-plugin string             Kubelet network plug-in to use (default: auto)
      --nfs-share strings                 Local folders to share with Guest via NFS mounts (hyperkit driver only)
      --nfs-shares-root string            Where to root the NFS Shares, defaults to /nfsshares (hyperkit driver only) (default "/nfsshares")
      --no-vtx-check                      Disable checking for the availability of hardware virtualization before the vm is started (virtualbox driver only)
  -n, --nodes int                         The number of nodes to spin up. Defaults to 1. (default 1)
  -o, --output string                     Format to print stdout in. Options include: [text,json] (default "text")
      --ports strings                     List of ports that should be exposed (docker and podman driver only)
      --preload                           If set, download tarball of preloaded images if available to improve start time. Defaults to true. (default true)
      --registry-mirror strings           Registry mirrors to pass to the Docker daemon
      --service-cluster-ip-range string   The CIDR to be used for service cluster IPs. (default "10.96.0.0/12")
      --ssh-ip-address string             IP address (ssh driver only)
      --ssh-key string                    SSH key (ssh driver only)
      --ssh-port int                      SSH port (ssh driver only) (default 22)
      --ssh-user string                   SSH user (ssh driver only) (default "root")
      --trace string                      Send trace events. Options include: [gcp]
      --uuid string                       Provide VM UUID to restore MAC address (hyperkit driver only)
      --vm                                Filter to use only VM Drivers
      --vm-driver driver                  DEPRECATED, use driver instead.
      --wait strings                      comma separated list of Kubernetes components to verify and wait for after starting a cluster. defaults to "apiserver,system_pods", available options: "apiserver,system_pods,default_sa,apps_running,node_ready,kubelet" . other acceptable values are 'all' or 'none', 'true' and 'false' (default [apiserver,system_pods])
      --wait-timeout duration             max time to wait per Kubernetes or host to be healthy. (default 6m0s)
```

### Options inherited from parent commands

```
      --add_dir_header                   If true, adds the file directory to the header of the log messages
      --alsologtostderr                  log to standard error as well as files
  -b, --bootstrapper string              The name of the cluster bootstrapper that will set up the Kubernetes cluster. (default "kubeadm")
  -h, --help                             
      --log_backtrace_at traceLocation   when logging hits line file:N, emit a stack trace (default :0)
      --log_dir string                   If non-empty, write log files in this directory
      --log_file string                  If non-empty, use this log file
      --log_file_max_size uint           Defines the maximum size a log file can grow to. Unit is megabytes. If the value is 0, the maximum file size is unlimited. (default 1800)
      --logtostderr                      log to standard error instead of files
      --one_output                       If true, only write logs to their native severity level (vs also writing to each lower severity level
  -p, --profile string                   The name of the minikube VM being used. This can be set to allow having multiple instances of minikube independently. (default "minikube")
      --skip_headers                     If true, avoid header prefixes in the log messages
      --skip_log_headers                 If true, avoid headers when opening log files
      --stderrthreshold severity         logs at or above this threshold go to stderr (default 2)
      --user string                      Specifies the user executing the operation. Useful for auditing operations executed by 3rd party tools. Defaults to the operating system username.
  -v, --v Level                          number for the log level verbosity
      --vmodule moduleSpec               comma-separated list of pattern=N settings for file-filtered logging
```
<|MERGE_RESOLUTION|>--- conflicted
+++ resolved
@@ -26,11 +26,7 @@
       --apiserver-names strings           A set of apiserver names which are used in the generated certificate for kubernetes.  This can be used if you want to make the apiserver available from outside the machine
       --apiserver-port int                The apiserver listening port (default 8443)
       --auto-update-drivers               If set, automatically updates drivers to the latest version. Defaults to true. (default true)
-<<<<<<< HEAD
-      --base-image string                 The base image to use for docker/podman drivers. Intended for local development. (default "gcr.io/k8s-minikube/docker-test@sha256:")
-=======
-      --base-image string                 The base image to use for docker/podman drivers. Intended for local development. (default "gcr.io/k8s-minikube/kicbase:v0.0.17@sha256:1cd2e039ec9d418e6380b2fa0280503a72e5b282adea674ee67882f59f4f546e")
->>>>>>> 51ec098b
+      --base-image string                 The base image to use for docker/podman drivers. Intended for local development. (default "gcr.io/k8s-minikube/docker-test@sha256:5ee2cb29d0b6f242718956a4bc88a3db9cfdc667fe33bb9269f2d031b0b611d4")
       --cache-images                      If true, cache docker images for the current bootstrapper and load them into the machine. Always false with --driver=none. (default true)
       --cni string                        CNI plug-in to use. Valid options: auto, bridge, calico, cilium, flannel, kindnet, or path to a CNI manifest (default: auto)
       --container-runtime string          The container runtime to be used (docker, cri-o, containerd). (default "docker")
