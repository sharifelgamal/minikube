# Copyright 2016 The Kubernetes Authors All rights reserved.
#
# Licensed under the Apache License, Version 2.0 (the "License");
# you may not use this file except in compliance with the License.
# You may obtain a copy of the License at
#
#     http://www.apache.org/licenses/LICENSE-2.0
#
# Unless required by applicable law or agreed to in writing, software
# distributed under the License is distributed on an "AS IS" BASIS,
# WITHOUT WARRANTIES OR CONDITIONS OF ANY KIND, either express or implied.
# See the License for the specific language governing permissions and
# limitations under the License.

# Use the native vendor/ dependency system
export GO15VENDOREXPERIMENT=1

<<<<<<< HEAD
VERSION ?= v0.0.1-development
=======
# Bump this on release
VERSION ?= v0.0.1
>>>>>>> 84004ad6
GOOS ?= $(shell go env GOOS)
GOARCH ?= $(shell go env GOARCH)
BUILD_DIR ?= ./out
REPOPATH ?= k8s.io/minikube
BUILD_IMAGE ?= gcr.io/google_containers/kube-cross:v1.6.2-1

ifeq ($(IN_DOCKER),1)
	GOPATH := /go
else
	GOPATH := $(shell pwd)/_gopath
endif


# Use system python if it exists, otherwise use Docker.
PYTHON := $(shell command -v python || docker run --rm -it -v $(shell pwd):/minikube -w /minikube python python)
# Set the version information for the Kubernetes servers, and build localkube statically
<<<<<<< HEAD
VERSION_LDFLAGS := $(shell $(PYTHON) hack/get_k8s_version.py 2>&1)
LDFLAGS := "$(VERSION_LDFLAGS) -s -w -extldflags '-static'"
=======
K8S_VERSION_LDFLAGS := $(shell $(PYTHON) hack/get_k8s_version.py 2>&1)
MINIKUBE_LDFLAGS := -X k8s.io/minikube/pkg/version.version=$(VERSION)
LOCALKUBE_LDFLAGS := "$(K8S_VERSION_LDFLAGS) $(MINIKUBE_LDFLAGS) -s -w -extldflags '-static'"
>>>>>>> 84004ad6

clean:
	rm -rf $(GOPATH)
	rm -rf $(BUILD_DIR)
	rm pkg/minikube/cluster/localkubecontents.go

MKGOPATH := mkdir -p $(shell dirname $(GOPATH)/src/$(REPOPATH)) && ln -s -f $(shell pwd) $(GOPATH)/src/$(REPOPATH)
LOCALKUBEFILES := $(shell find pkg/localkube -name '*.go') $(shell find cmd/localkube -name '*.go') $(shell find vendor -name '*.go')
MINIKUBEFILES := $(shell find pkg/minikube -name '*.go') $(shell find cmd/minikube -name '*.go') $(shell find vendor -name '*.go')

out/minikube: out/minikube-$(GOOS)-$(GOARCH)
	cp $(BUILD_DIR)/minikube-$(GOOS)-$(GOARCH) $(BUILD_DIR)/minikube

out/localkube: $(LOCALKUBEFILES)
	$(MKGOPATH)
ifeq ($(GOOS),linux)
	CGO_ENABLED=1 go build -ldflags=$(LOCALKUBE_LDFLAGS) -o $(BUILD_DIR)/localkube ./cmd/localkube
else
	docker run -w /go/src/$(REPOPATH) -e IN_DOCKER=1 -v $(shell pwd):/go/src/$(REPOPATH) $(BUILD_IMAGE) make out/localkube
endif

out/minikube-$(GOOS)-$(GOARCH): $(MINIKUBEFILES) pkg/minikube/cluster/localkubecontents.go
	$(MKGOPATH)
	CGO_ENABLED=0 GOARCH=$(GOARCH) GOOS=$(GOOS) go build --installsuffix cgo -ldflags="$(MINIKUBE_LDFLAGS)" -a -o $(BUILD_DIR)/minikube-$(GOOS)-$(GOARCH) ./cmd/minikube

localkube-image: out/localkube
	make -C deploy/docker VERSION=$(VERSION)

iso:
	cd deploy/iso && ./build.sh

.PHONY: integration
integration: out/minikube
	go test -v ./test/integration --tags=integration

.PHONY: test
test: pkg/minikube/cluster/localkubecontents.go
	$(MKGOPATH)
	./test.sh

pkg/minikube/cluster/localkubecontents.go: out/localkube $(GOPATH)/bin/go-bindata
	$(GOPATH)/bin/go-bindata -nomemcopy -o pkg/minikube/cluster/localkubecontents.go -pkg cluster ./out/localkube

$(GOPATH)/bin/go-bindata:
	$(MKGOPATH)
	go get github.com/jteeuwen/go-bindata/...<|MERGE_RESOLUTION|>--- conflicted
+++ resolved
@@ -15,12 +15,9 @@
 # Use the native vendor/ dependency system
 export GO15VENDOREXPERIMENT=1
 
-<<<<<<< HEAD
-VERSION ?= v0.0.1-development
-=======
 # Bump this on release
 VERSION ?= v0.0.1
->>>>>>> 84004ad6
+
 GOOS ?= $(shell go env GOOS)
 GOARCH ?= $(shell go env GOARCH)
 BUILD_DIR ?= ./out
@@ -36,15 +33,11 @@
 
 # Use system python if it exists, otherwise use Docker.
 PYTHON := $(shell command -v python || docker run --rm -it -v $(shell pwd):/minikube -w /minikube python python)
+
 # Set the version information for the Kubernetes servers, and build localkube statically
-<<<<<<< HEAD
-VERSION_LDFLAGS := $(shell $(PYTHON) hack/get_k8s_version.py 2>&1)
-LDFLAGS := "$(VERSION_LDFLAGS) -s -w -extldflags '-static'"
-=======
 K8S_VERSION_LDFLAGS := $(shell $(PYTHON) hack/get_k8s_version.py 2>&1)
 MINIKUBE_LDFLAGS := -X k8s.io/minikube/pkg/version.version=$(VERSION)
 LOCALKUBE_LDFLAGS := "$(K8S_VERSION_LDFLAGS) $(MINIKUBE_LDFLAGS) -s -w -extldflags '-static'"
->>>>>>> 84004ad6
 
 clean:
 	rm -rf $(GOPATH)
