/*
Copyright 2019 The Kubernetes Authors All rights reserved.

Licensed under the Apache License, Version 2.0 (the "License");
you may not use this file except in compliance with the License.
You may obtain a copy of the License at

    http://www.apache.org/licenses/LICENSE-2.0

Unless required by applicable law or agreed to in writing, software
distributed under the License is distributed on an "AS IS" BASIS,
WITHOUT WARRANTIES OR CONDITIONS OF ANY KIND, either express or implied.
See the License for the specific language governing permissions and
limitations under the License.
*/

// Package exit contains functions useful for exiting gracefully.
package exit

import (
	"os"
	"runtime"

	"k8s.io/minikube/pkg/minikube/out"
	"k8s.io/minikube/pkg/minikube/problem"
)

// Exit codes based on sysexits(3)
const (
	Failure     = 1  // Failure represents a general failure code
	Interrupted = 2  // Ctrl-C (SIGINT)
	BadUsage    = 64 // Usage represents an incorrect command line
	Data        = 65 // Data represents incorrect data supplied by the user
	NoInput     = 66 // NoInput represents that the input file did not exist or was not readable
	Unavailable = 69 // Unavailable represents when a service was unavailable
	Software    = 70 // Software represents an internal software error.
	IO          = 74 // IO represents an I/O error
	Config      = 78 // Config represents an unconfigured or misconfigured state
	Permissions = 77 // Permissions represents a permissions error
)

// UsageT outputs a templated usage error and exits with error code 64
func UsageT(format string, a ...out.V) {
	out.ErrT(out.Usage, format, a...)
	os.Exit(BadUsage)
}

// WithCodeT outputs a templated fatal error message and exits with the supplied error code.
func WithCodeT(code int, format string, a ...out.V) {
	out.FatalT(format, a...)
	os.Exit(code)
}

// WithError outputs an error and exits.
func WithError(msg string, err error) {
	p := problem.FromError(err, runtime.GOOS)
	if p != nil {
		WithProblem(msg, err, p)
	}
	out.DisplayError(msg, err)
	os.Exit(Software)
}

// WithProblem outputs info related to a known problem and exits.
func WithProblem(msg string, err error, p *problem.Problem) {
	out.ErrT(out.Empty, "")
	out.FailureT("[{{.id}}] {{.msg}} {{.error}}", out.V{"msg": msg, "id": p.ID, "error": p.Err})
	p.Display()
	if p.ShowIssueLink {
		out.ErrT(out.Empty, "")
		out.ErrT(out.Sad, "If the above advice does not help, please let us know: ")
		out.ErrT(out.URL, "https://github.com/kubernetes/minikube/issues/new/choose")
	}
	os.Exit(Config)
<<<<<<< HEAD
=======
}

// WithLogEntries outputs an error along with any important log entries, and exits.
func WithLogEntries(msg string, err error, entries map[string][]string) {
	displayError(msg, err)

	for name, lines := range entries {
		out.FailureT("Problems detected in {{.entry}}:", out.V{"entry": name})
		if len(lines) > MaxLogEntries {
			lines = lines[:MaxLogEntries]
		}
		for _, l := range lines {
			out.T(out.LogEntry, l)
		}
	}
	os.Exit(Software)
}

func displayError(msg string, err error) {
	// use Warning because Error will display a duplicate message to stderr
	glog.Warningf(fmt.Sprintf("%s: %v", msg, err))
	out.ErrT(out.Empty, "")
	out.FatalT("{{.msg}}: {{.err}}", out.V{"msg": translate.T(msg), "err": err})
	out.ErrT(out.Empty, "")
	out.ErrT(out.Sad, "minikube is exiting due to an error. If the above message is not useful, open an issue:")
	out.ErrT(out.URL, "https://github.com/kubernetes/minikube/issues/new/choose")
>>>>>>> 37a98106
}<|MERGE_RESOLUTION|>--- conflicted
+++ resolved
@@ -72,33 +72,4 @@
 		out.ErrT(out.URL, "https://github.com/kubernetes/minikube/issues/new/choose")
 	}
 	os.Exit(Config)
-<<<<<<< HEAD
-=======
-}
-
-// WithLogEntries outputs an error along with any important log entries, and exits.
-func WithLogEntries(msg string, err error, entries map[string][]string) {
-	displayError(msg, err)
-
-	for name, lines := range entries {
-		out.FailureT("Problems detected in {{.entry}}:", out.V{"entry": name})
-		if len(lines) > MaxLogEntries {
-			lines = lines[:MaxLogEntries]
-		}
-		for _, l := range lines {
-			out.T(out.LogEntry, l)
-		}
-	}
-	os.Exit(Software)
-}
-
-func displayError(msg string, err error) {
-	// use Warning because Error will display a duplicate message to stderr
-	glog.Warningf(fmt.Sprintf("%s: %v", msg, err))
-	out.ErrT(out.Empty, "")
-	out.FatalT("{{.msg}}: {{.err}}", out.V{"msg": translate.T(msg), "err": err})
-	out.ErrT(out.Empty, "")
-	out.ErrT(out.Sad, "minikube is exiting due to an error. If the above message is not useful, open an issue:")
-	out.ErrT(out.URL, "https://github.com/kubernetes/minikube/issues/new/choose")
->>>>>>> 37a98106
 }