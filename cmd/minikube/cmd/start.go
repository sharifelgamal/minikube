--- conflicted
+++ resolved
@@ -179,7 +179,6 @@
 		exit.WithError("Failed to generate config", err)
 	}
 
-<<<<<<< HEAD
 	if config.KubernetesConfig.ImageRepository == "" {
 		console.OutStyle("connectivity", "checking main repository and mirrors for images")
 		found, repository, err := selectImageRepository(config)
@@ -200,11 +199,11 @@
 
 	if config.KubernetesConfig.ImageRepository != "" {
 		console.OutStyle("success", "using image repository %s", config.KubernetesConfig.ImageRepository)
-=======
+	}
+
 	if viper.GetString(vmDriver) == constants.DriverNone {
 		// Optimization: images will be persistently loaded into the host's container runtime, so no need to duplicate work.
 		viper.Set(cacheImages, false)
->>>>>>> f265a22e
 	}
 
 	var cacheGroup errgroup.Group
